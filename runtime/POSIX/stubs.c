//===-- stubs.c -----------------------------------------------------------===//
//
//                     The KLEE Symbolic Virtual Machine
//
// This file is distributed under the University of Illinois Open Source
// License. See LICENSE.TXT for details.
//
//===----------------------------------------------------------------------===//

#ifdef __FreeBSD__
#include "FreeBSD.h"
#endif
#include <assert.h>
#include <errno.h>
#include <limits.h>
#include <signal.h>
#include <stdio.h>
#include <stdlib.h>
#include <string.h>
#include <time.h>
#include <unistd.h>
#include <utime.h>
#ifndef __FreeBSD__
#include <utmp.h>
#endif
#include <sys/mman.h>
#include <sys/resource.h>
#include <sys/stat.h>
#include <sys/time.h>
#include <sys/times.h>
#include <sys/types.h>
#include <sys/wait.h>
<<<<<<< HEAD
#include <malloc.h>
=======
#include <sys/syscall.h>
>>>>>>> 253191c9

#include "klee/klee.h"
#include "klee/Config/config.h"
<<<<<<< HEAD
#include "klee/klee.h"
=======
>>>>>>> 253191c9
#include "fd.h"

void klee_warning(const char*);
void klee_warning_once(const char*);
void klee_error(const char*);

static exe_file_t *__get_file(int fd) {
  if (fd>=0 && fd<MAX_FDS) {
    exe_file_t *f = &__exe_env.fds[fd];
    if (f->flags & eOpen)
      return f;
  }

  return 0;
}

// FIXME: better way of importing
extern exe_file_t *__get_file(int fd);

/* Silent ignore */

int __syscall_rt_sigaction(int signum, const struct sigaction *act,
                           struct sigaction *oldact, size_t _something)
     __attribute__((weak));

int __syscall_rt_sigaction(int signum, const struct sigaction *act,
                           struct sigaction *oldact, size_t _something) {
  klee_warning_once("silently ignoring");
  return 0;
}

int sigaction(int signum, const struct sigaction *act,
              struct sigaction *oldact) __attribute__((weak));

int sigaction(int signum, const struct sigaction *act,
              struct sigaction *oldact) {
  klee_warning_once("silently ignoring");
  return 0;
}

int sigprocmask(int how, const sigset_t *set, sigset_t *oldset)
     __attribute__((weak));
int sigprocmask(int how, const sigset_t *set, sigset_t *oldset) {
  klee_warning_once("silently ignoring");
  return 0;
}

/* Not even worth warning about these */
int fdatasync(int fd) __attribute__((weak));
int fdatasync(int fd) {
  return 0;
}

/* Not even worth warning about this */
void sync(void) __attribute__((weak));
void sync(void) {
}

/* Error ignore */

extern int __fgetc_unlocked(FILE *f);
extern int __fputc_unlocked(int c, FILE *f);

int __socketcall(int type, int *args) __attribute__((weak));
int __socketcall(int type, int *args) {
  klee_warning("ignoring (EAFNOSUPPORT)");
  errno = EAFNOSUPPORT;
  return -1;
}

int _IO_getc(FILE *f) __attribute__((weak));
int _IO_getc(FILE *f) {
  return __fgetc_unlocked(f);
}

int _IO_putc(int c, FILE *f) __attribute__((weak));
int _IO_putc(int c, FILE *f) {
  return __fputc_unlocked(c, f);
}

int mkdir(const char *pathname, mode_t mode) __attribute__((weak));
int mkdir(const char *pathname, mode_t mode) {
  klee_warning("ignoring (EIO)");
  errno = EIO;
  return -1;
}

int mkfifo(const char *pathname, mode_t mode) __attribute__((weak));
int mkfifo(const char *pathname, mode_t mode) {
  klee_warning("ignoring (EIO)");
  errno = EIO;
  return -1;
}

int mknod(const char *pathname, mode_t mode, dev_t dev) __attribute__((weak));
int mknod(const char *pathname, mode_t mode, dev_t dev) {
  klee_warning("ignoring (EIO)");
  errno = EIO;
  return -1;
}

int pipe(int filedes[2]) __attribute__((weak));
int pipe(int filedes[2]) {
  klee_warning("ignoring (ENFILE)");
  errno = ENFILE;
  return -1;
}

int link(const char *oldpath, const char *newpath) __attribute__((weak));
int link(const char *oldpath, const char *newpath) {
  klee_warning("ignoring (EPERM)");
  errno = EPERM;
  return -1;
}

int symlink(const char *oldpath, const char *newpath) __attribute__((weak));
int symlink(const char *oldpath, const char *newpath) {
  klee_warning("ignoring (EPERM)");
  errno = EPERM;
  return -1;
}

int rename(const char *oldpath, const char *newpath) __attribute__((weak));
int rename(const char *oldpath, const char *newpath) {
  klee_warning("ignoring (EPERM)");
  errno = EPERM;
  return -1;
}

int nanosleep(const struct timespec *req, struct timespec *rem) __attribute__((weak));
int nanosleep(const struct timespec *req, struct timespec *rem) {
  return 0;
}

/* XXX why can't I call this internally? */
int clock_gettime(clockid_t clk_id, struct timespec *res) __attribute__((weak));
int clock_gettime(clockid_t clk_id, struct timespec *res) {
  /* Fake */
  struct timeval tv;
  gettimeofday(&tv, NULL);
  res->tv_sec = tv.tv_sec;
  res->tv_nsec = tv.tv_usec * 1000;
  return 0;
}

int clock_settime(clockid_t clk_id, const struct timespec *res) __attribute__((weak));
int clock_settime(clockid_t clk_id, const struct timespec *res) {
  klee_warning("ignoring (EPERM)");
  errno = EPERM;
  return -1;
}

time_t time(time_t *t) {
  struct timeval tv;
  gettimeofday(&tv, NULL);
  if (t)
    *t = tv.tv_sec;
  return tv.tv_sec;
}

clock_t times(struct tms *buf) {
  /* Fake */
  if (!buf)
    klee_warning("returning 0\n");
  else {
    klee_warning("setting all times to 0 and returning 0\n");
    buf->tms_utime = 0;
    buf->tms_stime = 0;
    buf->tms_cutime = 0;
    buf->tms_cstime = 0;
  }
  return 0;
}

#ifndef __FreeBSD__
struct utmpx *getutxent(void) __attribute__((weak));
struct utmpx *getutxent(void) {
  return (struct utmpx*) getutent();
}

void setutxent(void) __attribute__((weak));
void setutxent(void) {
  setutent();
}

void endutxent(void) __attribute__((weak));
void endutxent(void) {
  endutent();
}

int utmpxname(const char *file) __attribute__((weak));
int utmpxname(const char *file) {
  utmpname(file);
  return 0;
}
#endif

int euidaccess(const char *pathname, int mode) __attribute__((weak));
int euidaccess(const char *pathname, int mode) {
  return access(pathname, mode);
}

int eaccess(const char *pathname, int mode) __attribute__((weak));
int eaccess(const char *pathname, int mode) {
  return euidaccess(pathname, mode);
}

int group_member (gid_t __gid) __attribute__((weak));
int group_member (gid_t __gid) {
  return ((__gid == getgid ()) || (__gid == getegid ()));
}

int utime(const char *filename, const struct utimbuf *buf) __attribute__((weak));
int utime(const char *filename, const struct utimbuf *buf) {
  klee_warning("ignoring (EPERM)");
  errno = EPERM;
  return -1;
}

int futimes(int fd, const struct timeval times[2]) __attribute__((weak));
int futimes(int fd, const struct timeval times[2]) {
  klee_warning("ignoring (EBADF)");
  errno = EBADF;
  return -1;
}

int strverscmp (__const char *__s1, __const char *__s2) {
  return strcmp(__s1, __s2); /* XXX no doubt this is bad */
}

#if __GLIBC_PREREQ(2, 25)
#define gnu_dev_type	dev_t
#else
#define gnu_dev_type	unsigned long long int
#endif

unsigned int gnu_dev_major(gnu_dev_type __dev) __attribute__((weak));
unsigned int gnu_dev_major(gnu_dev_type __dev) {
  return ((__dev >> 8) & 0xfff) | ((unsigned int) (__dev >> 32) & ~0xfff);
}

unsigned int gnu_dev_minor(gnu_dev_type __dev) __attribute__((weak));
unsigned int gnu_dev_minor(gnu_dev_type __dev) {
  return (__dev & 0xff) | ((unsigned int) (__dev >> 12) & ~0xff);
}

gnu_dev_type gnu_dev_makedev(unsigned int __major, unsigned int __minor) __attribute__((weak));
gnu_dev_type gnu_dev_makedev(unsigned int __major, unsigned int __minor) {
  return ((__minor & 0xff) | ((__major & 0xfff) << 8)
          | (((gnu_dev_type) (__minor & ~0xff)) << 12)
          | (((gnu_dev_type) (__major & ~0xfff)) << 32));
}

char *canonicalize_file_name (const char *name) __attribute__((weak));
char *canonicalize_file_name (const char *name) {
  // Although many C libraries allocate resolved_name in realpath() if it is NULL,
  // this behaviour is implementation-defined (POSIX) and not implemented in uclibc.
  char * resolved_name = malloc(PATH_MAX);
  if (!resolved_name) return NULL;
  if (!realpath(name, resolved_name)) {
    free(resolved_name);
    return NULL;
  }
  return resolved_name;
}

int getloadavg(double loadavg[], int nelem) __attribute__((weak));
int getloadavg(double loadavg[], int nelem) {
  klee_warning("ignoring (-1 result)");
  return -1;
}

pid_t wait(int *status) __attribute__((weak));
pid_t wait(int *status) {
  klee_warning("ignoring (ECHILD)");
  errno = ECHILD;
  return -1;
}

pid_t wait3(int *status, int options, struct rusage *rusage) __attribute__((weak));
pid_t wait3(int *status, int options, struct rusage *rusage) {
  klee_warning("ignoring (ECHILD)");
  errno = ECHILD;
  return -1;
}

pid_t wait4(pid_t pid, int *status, int options, struct rusage *rusage) __attribute__((weak));
pid_t wait4(pid_t pid, int *status, int options, struct rusage *rusage) {
  klee_warning("ignoring (ECHILD)");
  errno = ECHILD;
  return -1;
}

pid_t waitpid(pid_t pid, int *status, int options) __attribute__((weak));
pid_t waitpid(pid_t pid, int *status, int options) {
  klee_warning("ignoring (ECHILD)");
  errno = ECHILD;
  return -1;
}

pid_t waitid(idtype_t idtype, id_t id, siginfo_t *infop, int options) __attribute__((weak));
pid_t waitid(idtype_t idtype, id_t id, siginfo_t *infop, int options) {
  klee_warning("ignoring (ECHILD)");
  errno = ECHILD;
  return -1;
}

/* ACL */

/* FIXME: We need autoconf magic for this. */

#ifdef HAVE_SYS_ACL_H

#include <sys/acl.h>

int acl_delete_def_file(const char *path_p) __attribute__((weak));
int acl_delete_def_file(const char *path_p) {
  klee_warning("ignoring (EPERM)");
  errno = EPERM;
  return -1;
}

int acl_extended_file(const char path_p) __attribute__((weak));
int acl_extended_file(const char path_p) {
  klee_warning("ignoring (ENOENT)");
  errno = ENOENT;
  return -1;
}

int acl_entries(acl_t acl) __attribute__((weak));
int acl_entries(acl_t acl) {
  klee_warning("ignoring (EINVAL)");
  errno = EINVAL;
  return -1;
}

acl_t acl_from_mode(mode_t mode) __attribute__((weak));
acl_t acl_from_mode(mode_t mode) {
  klee_warning("ignoring (ENOMEM)");
  errno = ENOMEM;
  return NULL;
}

acl_t acl_get_fd(int fd) __attribute__((weak));
acl_t acl_get_fd(int fd) {
  klee_warning("ignoring (ENOMEM)");
  errno = ENOMEM;
  return NULL;
}

acl_t acl_get_file(const char *pathname, acl_type_t type) __attribute__((weak));
acl_t acl_get_file(const char *pathname, acl_type_t type) {
  klee_warning("ignoring (ENONMEM)");
  errno = ENOMEM;
  return NULL;
}

int acl_set_fd(int fd, acl_t acl) __attribute__((weak));
int acl_set_fd(int fd, acl_t acl) {
  klee_warning("ignoring (EPERM)");
  errno = EPERM;
  return -1;
}

int acl_set_file(const char *path_p, acl_type_t type, acl_t acl) __attribute__((weak));
int acl_set_file(const char *path_p, acl_type_t type, acl_t acl) {
  klee_warning("ignoring (EPERM)");
  errno = EPERM;
  return -1;
}

int acl_free(void *obj_p) __attribute__((weak));
int acl_free(void *obj_p) {
  klee_warning("ignoring (EINVAL)");
  errno = EINVAL;
  return -1;
}

#endif

int mount(const char *source, const char *target, const char *filesystemtype, unsigned long mountflags, const void *data) __attribute__((weak));
int mount(const char *source, const char *target, const char *filesystemtype, unsigned long mountflags, const void *data) {
  klee_warning("ignoring (EPERM)");
  errno = EPERM;
  return -1;
}

int umount(const char *target) __attribute__((weak));
int umount(const char *target) {
  klee_warning("ignoring (EPERM)");
  errno = EPERM;
  return -1;
}

int umount2(const char *target, int flags) __attribute__((weak));
int umount2(const char *target, int flags) {
  klee_warning("ignoring (EPERM)");
  errno = EPERM;
  return -1;
}

#ifndef __FreeBSD__
int swapon(const char *path, int swapflags) __attribute__((weak));
int swapon(const char *path, int swapflags) {
#else
int swapon(const char *path)__attribute__((weak));
int swapon(const char *path)
{
#endif
  klee_warning("ignoring (EPERM)");
  errno = EPERM;
  return -1;
}

int swapoff(const char *path) __attribute__((weak));
int swapoff(const char *path) {
  klee_warning("ignoring (EPERM)");
  errno = EPERM;
  return -1;
}

int setgid(gid_t gid) __attribute__((weak));
int setgid(gid_t gid) {
  klee_warning("silently ignoring (returning 0)");
  return 0;
}

#ifndef __FreeBSD__
int setgroups(size_t size, const gid_t *list) __attribute__((weak));
int setgroups(size_t size, const gid_t *list) {
#else
int setgroups(int size, const gid_t *list) __attribute__((weak));
int setgroups(int size, const gid_t *list) {
#endif
  klee_warning("ignoring (EPERM)");
  errno = EPERM;
  return -1;
}

#ifndef __FreeBSD__
int sethostname(const char *name, size_t len) __attribute__((weak));
int sethostname(const char *name, size_t len) {
#else
int sethostname(const char *name, int len) __attribute__((weak));
int sethostname(const char *name, int len) {
#endif
  klee_warning("ignoring (EPERM)");
  errno = EPERM;
  return -1;
}

int setpgid(pid_t pid, pid_t pgid) __attribute__((weak));
int setpgid(pid_t pid, pid_t pgid) {
  klee_warning("ignoring (EPERM)");
  errno = EPERM;
  return -1;
}

#ifndef __FreeBSD__
int setpgrp(void) __attribute__((weak));
int setpgrp(void) {
#else
int setpgrp(pid_t a, pid_t b) __attribute__((weak));
int setpgrp(pid_t a, pid_t b) {
#endif
  klee_warning("ignoring (EPERM)");
  errno = EPERM;
  return -1;
}

#ifndef __FreeBSD__
int setpriority(__priority_which_t which, id_t who, int prio) __attribute__((weak));
int setpriority(__priority_which_t which, id_t who, int prio) {
#else
int setpriority(int which, int who, int prio) __attribute__((weak));
int setpriority(int which, int who, int prio) {
#endif
  klee_warning("ignoring (EPERM)");
  errno = EPERM;
  return -1;
}

int setresgid(gid_t rgid, gid_t egid, gid_t sgid) __attribute__((weak));
int setresgid(gid_t rgid, gid_t egid, gid_t sgid) {
  klee_warning("ignoring (EPERM)");
  errno = EPERM;
  return -1;
}

int setresuid(uid_t ruid, uid_t euid, uid_t suid) __attribute__((weak));
int setresuid(uid_t ruid, uid_t euid, uid_t suid) {
  klee_warning("ignoring (EPERM)");
  errno = EPERM;
  return -1;
}

#ifndef __FreeBSD__
int setrlimit(__rlimit_resource_t resource, const struct rlimit *rlim) __attribute__((weak));
int setrlimit(__rlimit_resource_t resource, const struct rlimit *rlim) {
#else
int setrlimit(int resource, const struct rlimit *rlp) __attribute__((weak));
int setrlimit(int resource, const struct rlimit *rlp) {
#endif
  klee_warning("ignoring (EPERM)");
  errno = EPERM;
  return -1;
}

#ifndef __FreeBSD__
int setrlimit64(__rlimit_resource_t resource, const struct rlimit64 *rlim) __attribute__((weak));
int setrlimit64(__rlimit_resource_t resource, const struct rlimit64 *rlim) {
  klee_warning("ignoring (EPERM)");
  errno = EPERM;
  return -1;
}
#endif

pid_t setsid(void) __attribute__((weak));
pid_t setsid(void) {
  klee_warning("ignoring (EPERM)");
  errno = EPERM;
  return -1;
}

int settimeofday(const struct timeval *tv, const struct timezone *tz) __attribute__((weak));
int settimeofday(const struct timeval *tv, const struct timezone *tz) {
  klee_warning("ignoring (EPERM)");
  errno = EPERM;
  return -1;
}

int setuid(uid_t uid) __attribute__((weak));
int setuid(uid_t uid) {
  klee_warning("silently ignoring (returning 0)");
  return 0;
}

int reboot(int flag) __attribute__((weak));
int reboot(int flag) {
  klee_warning("ignoring (EPERM)");
  errno = EPERM;
  return -1;
}

int mlock(const void *addr, size_t len) __attribute__((weak));
int mlock(const void *addr, size_t len) {
  klee_warning("ignoring (EPERM)");
  errno = EPERM;
  return -1;
}

int munlock(const void *addr, size_t len) __attribute__((weak));
int munlock(const void *addr, size_t len) {
  klee_warning("ignoring (EPERM)");
  errno = EPERM;
  return -1;
}

int pause(void) __attribute__((weak));
int pause(void) {
  klee_warning("ignoring (EPERM)");
  errno = EPERM;
  return -1;
}

ssize_t readahead(int fd, off64_t *offset, size_t count) __attribute__((weak));
ssize_t readahead(int fd, off64_t *offset, size_t count) {
  klee_warning("ignoring (EPERM)");
  errno = EPERM;
  return -1;
}

// int flock(int fd, int operation) __attribute__((weak));
// int flock(int fd, int operation) {
//   klee_warning("ignoring (SUCCESS)");
//   errno = 0;
//   return 0;
// }

/*** Helper functions ***/#include "klee/klee.h"

static void *__concretize_ptr(const void *p) {
  /* XXX 32-bit assumption */
  char *pc = (char*) klee_get_valuel((long) p);
  klee_assume(pc == p);
  return pc;
}

static size_t __concretize_size(size_t s) {
  size_t sc = klee_get_valuel((long)s);
  klee_assume(sc == s);
  return sc;
}

void *mmap(void *start, size_t length, int prot, int flags, int fd, off_t offset) __attribute__((weak));
void *mmap(void *start, size_t length, int prot, int flags, int fd, off_t offset) {
<<<<<<< HEAD
  exe_file_t* f = __get_file(fd);
  if (f && __exe_fs.sym_pmem && f->dfile == __exe_fs.sym_pmem) {
	  exe_disk_file_t* df = f->dfile;
	  if (!df || !df->contents || !df->size) {
		  klee_warning("pmem file not opened prior to mapping");
	  } else if (offset % 4096 != 0) {
		  klee_warning("mmap invoked without a page-aligned offset");
	  } else {
		  // round up length to page multiple
		  size_t actual_length = (length % 4096 == 0 ? length : length + 4096 - length % 4096);
		  if (offset + actual_length > df->size) {
			  klee_warning("trying to map beyond the file size!");
		  } else {
#if 0
			  printf("mmapping the pmem file at offset %lld, with length %lld (rounded from %lld).\n", 
					  offset, actual_length, length);
			  printf("mmap at address %p\n", (void*) (df->contents + offset));
#endif
			  return (void*)  (df->contents + offset);
		  }
	  }
  } else {
	  klee_warning("ignoring (EPERM), since non file-backed or not a pmem file");
  }
  errno = EPERM;
  return (void*) -1;
=======
  // klee_warning("ignoring (EPERM)");
  // errno = EPERM;
  // return (void*) -1;
  char msg[4096];
  memset(msg, 0, 4096);

  int actual_fd = fd;
  size_t actual_size = __concretize_size(length);

  if (!(flags & MAP_ANONYMOUS)) {
    exe_file_t *f = __get_file(fd);
    if (!f) {
      errno = EBADF;
      return (void*)-1;
    }

    if (f->dfile) {
      klee_error("iangneal: mmap not supported for symbolic files!");
      errno = ENOTSUP;
      return (void*)-1;
    }

    actual_fd = f->fd;

    struct stat64 stat;
    int err = __fd_fstat(fd, &stat);
    if (err) {
      snprintf(msg, 4096, "mmap fstat failed! ret=%d, errno=%d (%s)", err, errno, strerror(errno));
      klee_error(msg);
      return (void*)-1;
    }

    actual_size = stat.st_size;
  }

  void* ret = (void*)syscall(__NR_mmap, start, length, prot, flags, actual_fd, offset);
  snprintf(msg, 4096, "(start=%p, length=%lu/%lu, prot=%d, flags=%d, fd=%d, offset=%ld) => %p (%lu)",
           start, length, actual_size, prot, flags, fd, offset, ret, (unsigned long)ret);
  klee_warning(msg);

  if (ret != MAP_FAILED) {
    // Do this in page sizes to make unmap easier
    size_t pgsz = (size_t)getpagesize();
    for (void *addr = ret; addr < ret + length; addr += pgsz) {
      klee_define_fixed_object_from_existing(addr, pgsz);
      // if (actual_fd >= 0 && !memcmp(addr, zeros, pgsz)) klee_warning("mmap-ed page is 0!");
      if (actual_fd >= 0) {
        snprintf(msg, 4096, "pmem-%d_page-%lu", fd, ((size_t)(addr - ret)) / pgsz);
        klee_pmem_mark_persistent(addr, pgsz, msg);

        // for (size_t cl = 0; cl < pgsz; cl += 64) {
        //   _mm_clflush(addr + cl);
        // }
      }
    }
    
    // klee_make_symbolic(ret, length, msg);
  }

  return ret;
>>>>>>> 253191c9
}

void *mmap64(void *start, size_t length, int prot, int flags, int fd, off64_t offset) __attribute__((weak));
void *mmap64(void *start, size_t length, int prot, int flags, int fd, off64_t offset) {
  // klee_warning("ignoring (EPERM)");
  // errno = EPERM;
  // return (void*) -1;
  klee_warning_once("iangneal: implementing mmap64 as mmap");
  return mmap(start, length, prot, flags, fd, offset);
}

int munmap(void *start, size_t length) __attribute__((weak));
int munmap(void *start, size_t length) {
  // klee_warning("ignoring (EPERM)");
  // errno = EPERM;
  // return -1;
  char msg[4096];
  snprintf(msg, 4096, "munmap(start=%p, length=%lu)", start, length);
  klee_warning(msg);

  size_t pgsz = (size_t)getpagesize();
  for (void *addr = start; addr < start + length; addr += pgsz) {
    if (addr == start) {
      snprintf(msg, 4096, "\tundef(addr=%p, length=%lu)", addr, pgsz);
      klee_warning(msg);
    }

    klee_pmem_check_persisted(addr, pgsz);
    klee_undefine_fixed_object(addr);
  }

  return syscall(__NR_munmap, start, length);
}

<<<<<<< HEAD
int munmap(void*start, size_t length) __attribute__((weak));
int munmap(void*start, size_t length) {
	// FIXME: what should I actually do here?
	klee_warning("ignoring (EPERM)");
	errno = EPERM;
	return -1;
=======
char *secure_getenv(const char *name) {
  klee_warning_once("iangneal: secure_getenv returns bad strings, emulating with regular getenv.");
  return getenv(name);
}

int flock(int fd, int operation) __attribute__((weak));
int flock(int fd, int operation) {
  return 0;
>>>>>>> 253191c9
}<|MERGE_RESOLUTION|>--- conflicted
+++ resolved
@@ -30,18 +30,12 @@
 #include <sys/times.h>
 #include <sys/types.h>
 #include <sys/wait.h>
-<<<<<<< HEAD
 #include <malloc.h>
-=======
 #include <sys/syscall.h>
->>>>>>> 253191c9
+#include <math.h>
 
 #include "klee/klee.h"
 #include "klee/Config/config.h"
-<<<<<<< HEAD
-#include "klee/klee.h"
-=======
->>>>>>> 253191c9
 #include "fd.h"
 
 void klee_warning(const char*);
@@ -636,39 +630,41 @@
   return sc;
 }
 
+void *mmap_sym(exe_file_t* f, size_t length, off_t offset) {
+  void* err_ret = (void*) -1;
+  if (!f || !__exe_fs.sym_pmem || !(f->dfile == __exe_fs.sym_pmem)) {
+    klee_error("mmap only supports symbolic files that are persistent files");
+    return err_ret;
+  }
+  exe_disk_file_t* df = f->dfile;
+  if (!df || !df->contents || !df->size) {
+    klee_error("pmem file not opened prior to mapping");
+    return err_ret;
+  }
+  // FIXME: don't assume page size of 4096 in the future
+  if (offset % 4096 != 0) {
+    klee_error("mmap invoked without a page-aligned offset");
+    return err_ret;
+  }
+  size_t actual_length = (length % 4096 == 0 ? length : length + 4096 - length % 4096);
+  if (offset + actual_length > df->size) {
+    klee_error("trying to map beyond the file size!");
+    return err_ret;
+  }
+
+  // finally, good to actual perform the mapping
+  size_t page_start = offset / 4096;
+  size_t page_end = page_start + actual_length / 4096;
+  // want to increment page_refs in interval: [page_start, page_end)
+  for (; page_start < page_end; page_start++) {
+    df->page_refs[page_start]++;
+  }
+  return (void*) (df->contents + offset);
+}
+
 void *mmap(void *start, size_t length, int prot, int flags, int fd, off_t offset) __attribute__((weak));
 void *mmap(void *start, size_t length, int prot, int flags, int fd, off_t offset) {
-<<<<<<< HEAD
-  exe_file_t* f = __get_file(fd);
-  if (f && __exe_fs.sym_pmem && f->dfile == __exe_fs.sym_pmem) {
-	  exe_disk_file_t* df = f->dfile;
-	  if (!df || !df->contents || !df->size) {
-		  klee_warning("pmem file not opened prior to mapping");
-	  } else if (offset % 4096 != 0) {
-		  klee_warning("mmap invoked without a page-aligned offset");
-	  } else {
-		  // round up length to page multiple
-		  size_t actual_length = (length % 4096 == 0 ? length : length + 4096 - length % 4096);
-		  if (offset + actual_length > df->size) {
-			  klee_warning("trying to map beyond the file size!");
-		  } else {
-#if 0
-			  printf("mmapping the pmem file at offset %lld, with length %lld (rounded from %lld).\n", 
-					  offset, actual_length, length);
-			  printf("mmap at address %p\n", (void*) (df->contents + offset));
-#endif
-			  return (void*)  (df->contents + offset);
-		  }
-	  }
-  } else {
-	  klee_warning("ignoring (EPERM), since non file-backed or not a pmem file");
-  }
-  errno = EPERM;
-  return (void*) -1;
-=======
-  // klee_warning("ignoring (EPERM)");
-  // errno = EPERM;
-  // return (void*) -1;
+  //FIXME: ref count
   char msg[4096];
   memset(msg, 0, 4096);
 
@@ -683,9 +679,7 @@
     }
 
     if (f->dfile) {
-      klee_error("iangneal: mmap not supported for symbolic files!");
-      errno = ENOTSUP;
-      return (void*)-1;
+      return mmap_sym(f, actual_size, offset);
     }
 
     actual_fd = f->fd;
@@ -698,35 +692,13 @@
       return (void*)-1;
     }
 
-    actual_size = stat.st_size;
-  }
-
-  void* ret = (void*)syscall(__NR_mmap, start, length, prot, flags, actual_fd, offset);
-  snprintf(msg, 4096, "(start=%p, length=%lu/%lu, prot=%d, flags=%d, fd=%d, offset=%ld) => %p (%lu)",
-           start, length, actual_size, prot, flags, fd, offset, ret, (unsigned long)ret);
-  klee_warning(msg);
-
-  if (ret != MAP_FAILED) {
-    // Do this in page sizes to make unmap easier
-    size_t pgsz = (size_t)getpagesize();
-    for (void *addr = ret; addr < ret + length; addr += pgsz) {
-      klee_define_fixed_object_from_existing(addr, pgsz);
-      // if (actual_fd >= 0 && !memcmp(addr, zeros, pgsz)) klee_warning("mmap-ed page is 0!");
-      if (actual_fd >= 0) {
-        snprintf(msg, 4096, "pmem-%d_page-%lu", fd, ((size_t)(addr - ret)) / pgsz);
-        klee_pmem_mark_persistent(addr, pgsz, msg);
-
-        // for (size_t cl = 0; cl < pgsz; cl += 64) {
-        //   _mm_clflush(addr + cl);
-        // }
-      }
-    }
-    
-    // klee_make_symbolic(ret, length, msg);
-  }
-
+    //actual_size = stat.st_size;
+  }
+
+  klee_warning("syscall to mmap");
+  void* ret = (void*)syscall(__NR_mmap, start, actual_size, prot, flags, actual_fd, offset);
+  klee_warning("syscall to mmap done");
   return ret;
->>>>>>> 253191c9
 }
 
 void *mmap64(void *start, size_t length, int prot, int flags, int fd, off64_t offset) __attribute__((weak));
@@ -738,37 +710,53 @@
   return mmap(start, length, prot, flags, fd, offset);
 }
 
+int munmap_pmem(char* start, size_t length, exe_disk_file_t* df) {
+  // check for complete enclosure
+  if (!(df->contents <= start && start+length <=df->contents + df->size)) {
+    klee_error("munmap invoked on [start, start+length) that's not fully included in pmem file");
+    return -1;
+  }
+  unsigned offset = start - df->contents;
+  if (offset % 4096 != 0 || length % 4096 != 0) {
+    klee_warning("arguments passed to munmap are not page aligned; will round to enclosing pages");
+  }
+  unsigned page_start = offset / 4096;
+  unsigned page_end = page_start + ceil(length / 4096.0);
+  // decrement page_refs in interval [page_start, page_end)
+  // if ref count goes to zero, check that the page is persisted
+  for (; page_start < page_end; page_start++) {
+    if (df->page_refs[page_start] == 0) {
+      klee_error("munmap invoked on page with ref count already equal to 0");
+      return -1;
+    }
+    df->page_refs[page_start]--;
+    if (df->page_refs[page_start] == 0) {
+      // for now, don't actually perform persistence check
+      //klee_pmem_check_persisted(df->contents + 4096*page_start, 4096);
+    }
+  }
+  return 0;
+}
+
 int munmap(void *start, size_t length) __attribute__((weak));
 int munmap(void *start, size_t length) {
-  // klee_warning("ignoring (EPERM)");
-  // errno = EPERM;
-  // return -1;
+  size_t actual_size = __concretize_size(length);
+  if (__exe_fs.sym_pmem) {
+    exe_disk_file_t* df = __exe_fs.sym_pmem;
+    // call munmap_pmem if the following intervals overlap:
+    // [df->contents, df->contents+df->size) and [start, start+length)
+    if (df->contents <= (char*)start + length && (char*)start <= df->contents + df->size) {
+      return munmap_pmem(start, length, df);
+    }
+  }
+
   char msg[4096];
-  snprintf(msg, 4096, "munmap(start=%p, length=%lu)", start, length);
+  snprintf(msg, 4096, "munmap(start=%p, length=%lu)", start, actual_size);
   klee_warning(msg);
 
-  size_t pgsz = (size_t)getpagesize();
-  for (void *addr = start; addr < start + length; addr += pgsz) {
-    if (addr == start) {
-      snprintf(msg, 4096, "\tundef(addr=%p, length=%lu)", addr, pgsz);
-      klee_warning(msg);
-    }
-
-    klee_pmem_check_persisted(addr, pgsz);
-    klee_undefine_fixed_object(addr);
-  }
-
   return syscall(__NR_munmap, start, length);
 }
 
-<<<<<<< HEAD
-int munmap(void*start, size_t length) __attribute__((weak));
-int munmap(void*start, size_t length) {
-	// FIXME: what should I actually do here?
-	klee_warning("ignoring (EPERM)");
-	errno = EPERM;
-	return -1;
-=======
 char *secure_getenv(const char *name) {
   klee_warning_once("iangneal: secure_getenv returns bad strings, emulating with regular getenv.");
   return getenv(name);
@@ -777,5 +765,4 @@
 int flock(int fd, int operation) __attribute__((weak));
 int flock(int fd, int operation) {
   return 0;
->>>>>>> 253191c9
 }